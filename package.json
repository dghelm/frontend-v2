{
  "name": "@balancer-labs/frontend-v2",
<<<<<<< HEAD
  "version": "1.12.13",
=======
  "version": "1.12.14",
>>>>>>> cbb61f8f
  "engines": {
    "node": "14.x",
    "npm": ">=7"
  },
  "scripts": {
    "serve": "vue-cli-service serve",
    "build": "vue-cli-service build --modern",
    "test:unit": "vue-cli-service test:unit --passWithNoTests",
    "lint": "vue-cli-service lint --no-fix --max-warnings 0",
    "lint:fix": "vue-cli-service lint",
    "import-abis": "cp ../core/deployments/artifacts/dockerParity/*.json ./src/utils/balancer/abi/.",
    "import-config": "tsc ./scripts/update-config.ts && node ./scripts/update-config.ts",
    "storybook": "start-storybook -p 6006",
    "storybook:build": "build-storybook",
    "tailwind:view": "tailwind-config-viewer -o",
    "tailwind:build": "tailwind-config-viewer export ./tailwind-static",
    "prepare": "husky install"
  },
  "dependencies": {
    "@balancer-labs/assets": "github:balancer-labs/assets#master",
    "@balancer-labs/sor": "github:balancer-labs/balancer-sor#john/v1-consideringFees-package",
    "@balancer-labs/sor2": "github:balancer-labs/balancer-sor#john/ui-694-sor-lido-add-static-route-refactor",
    "@ensdomains/content-hash": "^2.5.3",
    "@gnosis.pm/gp-v2-contracts": "^0.0.1-alpha.19",
    "@gnosis.pm/safe-apps-provider": "^0.6.0",
    "@gnosis.pm/safe-apps-sdk": "^4.0.0",
    "@metamask/detect-provider": "^1.2.0",
    "@popperjs/core": "^2.9.2",
    "@portis/web3": "^3.0.3",
    "@sentry/browser": "^6.3.2",
    "@sentry/tracing": "^6.3.2",
    "@tailwindcss/postcss7-compat": "^2.0.4",
    "@types/animejs": "^3.1.3",
    "@vue/cli-plugin-babel": "^4.4.0",
    "@vue/cli-plugin-eslint": "^4.4.0",
    "@vue/cli-plugin-typescript": "^4.4.0",
    "@vue/cli-service": "^4.4.0",
    "@vueuse/core": "^4.3.4",
    "@walletconnect/web3-provider": "^1.5.2",
    "animejs": "^3.2.1",
    "autoprefixer": "^9.8.6",
    "axios": "0.21.1",
    "bnc-sdk": "^3.4.1",
    "date-fns": "^2.21.1",
    "echarts": "^5.1.0",
    "ethereumjs-util": "^7.0.7",
    "ethers": "^5.4.1",
    "feather-icons": "^4.28.0",
    "json-to-graphql-query": "^2.0.0",
    "lodash": "^4.17.15",
    "numeral": "^2.0.4",
    "parse-filepath": "1.0.2",
    "postcss": "^7.0.35",
    "postcss-nesting": "^7.0.1",
    "tailwindcss": "npm:@tailwindcss/postcss7-compat@^2.0.4",
    "vue": "^3.1.5",
    "vue-echarts": "^6.0.0-rc.4",
    "vue-i18n": "^9.0.0-rc.1",
    "vue-query": "^1.6.0",
    "vue-router": "^4.0.10",
    "vue-slider-component": "^4.0.0-beta.3",
    "vue3-jazzicon": "^0.1.2",
    "vue3-virtual-scroller": "^0.2.1",
    "vuex": "^4.0.2",
    "walletlink": "^2.1.5",
    "web3-utils": "^1.3.1"
  },
  "devDependencies": {
    "@babel/core": "^7.13.8",
    "@sentry/webpack-plugin": "^1.15.1",
    "@storybook/addon-actions": "^6.2.8",
    "@storybook/addon-console": "^1.2.3",
    "@storybook/addon-essentials": "^6.2.8",
    "@storybook/cli": "^6.2.8",
    "@storybook/vue3": "^6.2.8",
    "@types/jest": "^24.0.19",
    "@types/lodash": "^4.14.168",
    "@types/node": "^14.17.1",
    "@types/numeral": "^2.0.1",
    "@types/parse-filepath": "^1.0.0",
    "@typescript-eslint/eslint-plugin": "^2.33.0",
    "@typescript-eslint/parser": "^2.33.0",
    "@vue/cli-plugin-router": "^4.4.0",
    "@vue/cli-plugin-unit-jest": "^4.5.9",
    "@vue/cli-plugin-vuex": "^4.4.0",
    "@vue/compiler-sfc": "^3.0.0-beta.1",
    "@vue/eslint-config-prettier": "^6.0.0",
    "@vue/eslint-config-typescript": "^5.0.2",
    "@vue/test-utils": "^2.0.0-alpha.1",
    "babel-loader": "^8.2.2",
    "eslint": "^6.7.2",
    "eslint-plugin-prettier": "^3.1.3",
    "eslint-plugin-vue": "^7.0.0-alpha.0",
    "husky": "^6.0.0",
    "nock": "^13.1.1",
    "prettier": "^1.19.1",
    "tailwind-config-viewer": "^1.5.0",
    "typescript": "~3.9.3",
    "vue-cli-plugin-webpack-bundle-analyzer": "^2.0.0",
    "vue-loader": "^16.1.2"
  },
  "license": "MIT",
  "repository": "balancer-labs/frontend-v2"
}<|MERGE_RESOLUTION|>--- conflicted
+++ resolved
@@ -1,10 +1,6 @@
 {
   "name": "@balancer-labs/frontend-v2",
-<<<<<<< HEAD
-  "version": "1.12.13",
-=======
   "version": "1.12.14",
->>>>>>> cbb61f8f
   "engines": {
     "node": "14.x",
     "npm": ">=7"
