{
  "name": "@balancer-labs/frontend-v2",
<<<<<<< HEAD
  "version": "1.8.0",
=======
  "version": "1.8.1",
>>>>>>> 6c916940
  "engines": {
    "node": "14.x",
    "npm": ">=7"
  },
  "scripts": {
    "serve": "vue-cli-service serve",
    "build": "vue-cli-service build --modern",
    "test:unit": "vue-cli-service test:unit --passWithNoTests",
    "lint": "vue-cli-service lint --no-fix --max-warnings 0",
    "lint:fix": "vue-cli-service lint",
    "import-abis": "cp ../core/deployments/artifacts/dockerParity/*.json ./src/utils/balancer/abi/.",
    "import-config": "tsc ./scripts/update-config.ts && node ./scripts/update-config.ts",
    "storybook": "start-storybook -p 6006",
    "storybook:build": "build-storybook",
    "tailwind:view": "tailwind-config-viewer -o",
    "tailwind:build": "tailwind-config-viewer export ./tailwind-static",
    "prepare": "husky install"
  },
  "dependencies": {
    "@balancer-labs/assets": "github:balancer-labs/assets#master",
    "@balancer-labs/sor": "github:balancer-labs/balancer-sor#john/v1-consideringFees-package",
    "@balancer-labs/sor2": "github:balancer-labs/balancer-sor#master-V2",
    "@ensdomains/content-hash": "^2.5.3",
    "@ethersproject/abi": "^5.0.1",
    "@ethersproject/abstract-signer": "^5.3.0",
    "@ethersproject/address": "^5.0.1",
    "@ethersproject/bignumber": "^5.2.0",
    "@ethersproject/bytes": "^5.0.5",
    "@ethersproject/constants": "^5.0.1",
    "@ethersproject/contracts": "^5.0.1",
    "@ethersproject/hash": "^5.0.6",
    "@ethersproject/providers": "^5.0.12",
    "@ethersproject/strings": "^5.0.5",
    "@ethersproject/units": "^5.0.1",
    "@ethersproject/wallet": "^5.0.1",
    "@gnosis.pm/gp-v2-contracts": "^0.0.1-alpha.19",
    "@metamask/detect-provider": "^1.2.0",
    "@popperjs/core": "^2.9.2",
    "@portis/web3": "^3.0.3",
    "@sentry/browser": "^6.3.2",
    "@sentry/tracing": "^6.3.2",
    "@tailwindcss/postcss7-compat": "^2.0.4",
    "@toruslabs/torus-embed": "^1.9.4",
    "@types/animejs": "^3.1.3",
    "@vue/cli-plugin-babel": "^4.4.0",
    "@vue/cli-plugin-eslint": "^4.4.0",
    "@vue/cli-plugin-typescript": "^4.4.0",
    "@vue/cli-service": "^4.4.0",
    "@vueuse/core": "^4.3.4",
    "@walletconnect/web3-provider": "^1.3.1",
    "animejs": "^3.2.1",
    "apexcharts": "^3.23.1",
    "autoprefixer": "^9.8.6",
    "axios": "0.21.1",
    "bnc-notify": "^1.6.2",
    "bs58": "^4.0.1",
    "core-js": "^3.6.5",
    "d3": "^6.5.0",
    "date-fns": "^2.21.1",
    "echarts": "^5.1.0",
    "eslint": "^6.7.2",
    "ethereumjs-util": "^7.0.7",
    "feather-icons": "^4.28.0",
    "fortmatic": "^2.0.6",
    "json-to-graphql-query": "^2.0.0",
    "lodash": "^4.17.15",
    "numeral": "^2.0.4",
    "parse-filepath": "1.0.2",
    "postcss": "^7.0.35",
    "postcss-nesting": "^7.0.1",
    "pretty-ms": "^7.0.0",
    "tailwindcss": "npm:@tailwindcss/postcss7-compat@^2.0.4",
    "typescript": "~3.9.3",
    "vue": "^3.0.0-beta.1",
    "vue-echarts": "^6.0.0-rc.4",
    "vue-i18n": "^9.0.0-rc.1",
    "vue-query": "^1.6.0",
    "vue-router": "^4.0.0-alpha.6",
    "vue-slider-component": "^4.0.0-beta.3",
    "vue3-apexcharts": "^1.2.1",
    "vue3-jazzicon": "^0.1.2",
    "vue3-virtual-scroller": "^0.2.1",
    "vuex": "^4.0.0-alpha.1",
    "walletlink": "^2.1.5",
    "web3-utils": "^1.3.1"
  },
  "devDependencies": {
    "@babel/core": "^7.13.8",
    "@sentry/webpack-plugin": "^1.15.1",
    "@storybook/addon-actions": "^6.2.8",
    "@storybook/addon-console": "^1.2.3",
    "@storybook/addon-essentials": "^6.2.8",
    "@storybook/cli": "^6.2.8",
    "@storybook/vue3": "^6.2.8",
    "@types/jest": "^24.0.19",
    "@types/lodash": "^4.14.168",
    "@types/node": "^14.17.1",
    "@types/numeral": "^2.0.1",
    "@types/parse-filepath": "^1.0.0",
    "@typescript-eslint/eslint-plugin": "^2.33.0",
    "@typescript-eslint/parser": "^2.33.0",
    "@vue/cli-plugin-router": "^4.4.0",
    "@vue/cli-plugin-unit-jest": "^4.5.9",
    "@vue/cli-plugin-vuex": "^4.4.0",
    "@vue/compiler-sfc": "^3.0.0-beta.1",
    "@vue/eslint-config-prettier": "^6.0.0",
    "@vue/eslint-config-typescript": "^5.0.2",
    "@vue/test-utils": "^2.0.0-alpha.1",
    "babel-loader": "^8.2.2",
    "eslint-plugin-prettier": "^3.1.3",
    "eslint-plugin-vue": "^7.0.0-alpha.0",
    "husky": "^6.0.0",
    "prettier": "^1.19.1",
    "tailwind-config-viewer": "^1.5.0",
    "vue-cli-plugin-webpack-bundle-analyzer": "^2.0.0",
    "vue-loader": "^16.1.2"
  },
  "license": "MIT",
  "repository": "balancer-labs/frontend-v2"
}<|MERGE_RESOLUTION|>--- conflicted
+++ resolved
@@ -1,10 +1,6 @@
 {
   "name": "@balancer-labs/frontend-v2",
-<<<<<<< HEAD
-  "version": "1.8.0",
-=======
   "version": "1.8.1",
->>>>>>> 6c916940
   "engines": {
     "node": "14.x",
     "npm": ">=7"
