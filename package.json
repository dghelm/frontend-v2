--- conflicted
+++ resolved
@@ -1,10 +1,6 @@
 {
   "name": "@balancer-labs/frontend-v2",
-<<<<<<< HEAD
-  "version": "1.5.4",
-=======
   "version": "1.6.0",
->>>>>>> 2d03e3b9
   "engines": {
     "node": "14.x",
     "npm": ">=7"
