--- conflicted
+++ resolved
@@ -1,10 +1,6 @@
 {
   "name": "@balancer-labs/frontend-v2",
-<<<<<<< HEAD
-  "version": "1.10.0",
-=======
   "version": "1.10.1",
->>>>>>> 8ca1c823
   "engines": {
     "node": "14.x",
     "npm": ">=7"
