--- conflicted
+++ resolved
@@ -1,10 +1,6 @@
 {
   "name": "@balancer-labs/frontend-v2",
-<<<<<<< HEAD
-  "version": "1.8.2",
-=======
   "version": "1.8.3",
->>>>>>> caa36ba4
   "engines": {
     "node": "14.x",
     "npm": ">=7"
