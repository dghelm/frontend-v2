{
  "name": "@balancer-labs/frontend-v2",
<<<<<<< HEAD
  "version": "1.7.3",
=======
  "version": "1.7.4",
>>>>>>> 2b083307
  "engines": {
    "node": "14.x",
    "npm": ">=7"
  },
  "scripts": {
    "serve": "vue-cli-service serve",
    "build": "vue-cli-service build --modern",
    "test:unit": "vue-cli-service test:unit --passWithNoTests",
    "lint": "vue-cli-service lint --no-fix --max-warnings 0",
    "lint:fix": "vue-cli-service lint",
    "import-abis": "cp ../core/deployments/artifacts/dockerParity/*.json ./src/utils/balancer/abi/.",
    "import-config": "tsc ./scripts/update-config.ts && node ./scripts/update-config.ts",
    "storybook": "start-storybook -p 6006",
    "storybook:build": "build-storybook",
    "tailwind:view": "tailwind-config-viewer -o",
    "tailwind:build": "tailwind-config-viewer export ./tailwind-static",
    "prepare": "husky install"
  },
  "dependencies": {
    "@balancer-labs/assets": "github:balancer-labs/assets#master",
    "@balancer-labs/sor": "github:balancer-labs/balancer-sor#john/v1-consideringFees-package",
    "@balancer-labs/sor2": "github:balancer-labs/balancer-sor#master-V2",
    "@ensdomains/content-hash": "^2.5.3",
    "@ethersproject/abi": "^5.0.1",
    "@ethersproject/abstract-signer": "^5.3.0",
    "@ethersproject/address": "^5.0.1",
    "@ethersproject/bignumber": "^5.2.0",
    "@ethersproject/bytes": "^5.0.5",
    "@ethersproject/constants": "^5.0.1",
    "@ethersproject/contracts": "^5.0.1",
    "@ethersproject/hash": "^5.0.6",
    "@ethersproject/providers": "^5.0.12",
    "@ethersproject/strings": "^5.0.5",
    "@ethersproject/units": "^5.0.1",
    "@ethersproject/wallet": "^5.0.1",
    "@gnosis.pm/gp-v2-contracts": "^0.0.1-alpha.19",
    "@metamask/detect-provider": "^1.2.0",
    "@popperjs/core": "^2.9.2",
    "@portis/web3": "^3.0.3",
    "@sentry/browser": "^6.3.2",
    "@sentry/tracing": "^6.3.2",
    "@tailwindcss/postcss7-compat": "^2.0.4",
    "@toruslabs/torus-embed": "^1.9.4",
    "@types/animejs": "^3.1.3",
    "@vue/cli-plugin-babel": "^4.4.0",
    "@vue/cli-plugin-eslint": "^4.4.0",
    "@vue/cli-plugin-typescript": "^4.4.0",
    "@vue/cli-service": "^4.4.0",
    "@vueuse/core": "^4.3.4",
    "@walletconnect/web3-provider": "^1.3.1",
    "animejs": "^3.2.1",
    "apexcharts": "^3.23.1",
    "autoprefixer": "^9.8.6",
    "axios": "0.21.1",
    "bnc-notify": "^1.6.2",
    "bs58": "^4.0.1",
    "core-js": "^3.6.5",
    "d3": "^6.5.0",
    "date-fns": "^2.21.1",
    "echarts": "^5.1.0",
    "eslint": "^6.7.2",
    "ethereumjs-util": "^7.0.7",
    "feather-icons": "^4.28.0",
    "fortmatic": "^2.0.6",
    "json-to-graphql-query": "^2.0.0",
    "lodash": "^4.17.15",
    "numeral": "^2.0.4",
    "parse-filepath": "1.0.2",
    "postcss": "^7.0.35",
    "postcss-nesting": "^7.0.1",
    "pretty-ms": "^7.0.0",
    "tailwindcss": "npm:@tailwindcss/postcss7-compat@^2.0.4",
    "typescript": "~3.9.3",
    "vue": "^3.0.0-beta.1",
    "vue-echarts": "^6.0.0-rc.4",
    "vue-i18n": "^9.0.0-rc.1",
    "vue-query": "^1.6.0",
    "vue-router": "^4.0.0-alpha.6",
    "vue-slider-component": "^4.0.0-beta.3",
    "vue3-apexcharts": "^1.2.1",
    "vue3-jazzicon": "^0.1.2",
    "vue3-virtual-scroller": "^0.2.1",
    "vuex": "^4.0.0-alpha.1",
    "walletlink": "^2.1.5",
    "web3-utils": "^1.3.1"
  },
  "devDependencies": {
    "@babel/core": "^7.13.8",
    "@sentry/webpack-plugin": "^1.15.1",
    "@storybook/addon-actions": "^6.2.8",
    "@storybook/addon-console": "^1.2.3",
    "@storybook/addon-essentials": "^6.2.8",
    "@storybook/cli": "^6.2.8",
    "@storybook/vue3": "^6.2.8",
    "@types/jest": "^24.0.19",
    "@types/lodash": "^4.14.168",
    "@types/node": "^14.17.1",
    "@types/numeral": "^2.0.1",
    "@types/parse-filepath": "^1.0.0",
    "@typescript-eslint/eslint-plugin": "^2.33.0",
    "@typescript-eslint/parser": "^2.33.0",
    "@vue/cli-plugin-router": "^4.4.0",
    "@vue/cli-plugin-unit-jest": "^4.5.9",
    "@vue/cli-plugin-vuex": "^4.4.0",
    "@vue/compiler-sfc": "^3.0.0-beta.1",
    "@vue/eslint-config-prettier": "^6.0.0",
    "@vue/eslint-config-typescript": "^5.0.2",
    "@vue/test-utils": "^2.0.0-alpha.1",
    "babel-loader": "^8.2.2",
    "eslint-plugin-prettier": "^3.1.3",
    "eslint-plugin-vue": "^7.0.0-alpha.0",
    "husky": "^6.0.0",
    "prettier": "^1.19.1",
    "tailwind-config-viewer": "^1.5.0",
    "vue-cli-plugin-webpack-bundle-analyzer": "^2.0.0",
    "vue-loader": "^16.1.2"
  },
  "license": "MIT",
  "repository": "balancer-labs/frontend-v2"
}<|MERGE_RESOLUTION|>--- conflicted
+++ resolved
@@ -1,10 +1,6 @@
 {
   "name": "@balancer-labs/frontend-v2",
-<<<<<<< HEAD
-  "version": "1.7.3",
-=======
   "version": "1.7.4",
->>>>>>> 2b083307
   "engines": {
     "node": "14.x",
     "npm": ">=7"
