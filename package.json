--- conflicted
+++ resolved
@@ -1,10 +1,6 @@
 {
   "name": "@balancer-labs/frontend-v2",
-<<<<<<< HEAD
-  "version": "1.15.1",
-=======
   "version": "1.16.0",
->>>>>>> 89d93ddd
   "engines": {
     "node": "14.x",
     "npm": ">=7"
