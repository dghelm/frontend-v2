--- conflicted
+++ resolved
@@ -1,33 +1,7 @@
 import { Ref, computed } from 'vue';
-import { PoolType, Poolish } from '@/services/balancer/subgraph/types';
+import { PoolType, AnyPool } from '@/services/balancer/subgraph/types';
 import { configService } from '@/services/config/config.service';
 import { getAddress } from 'ethers/lib/utils';
-
-<<<<<<< HEAD
-export function isStable(pool: Poolish): boolean {
-  return pool.poolType === PoolType.Stable;
-}
-
-export function isMetaStable(pool: Poolish): boolean {
-  return pool.poolType === PoolType.MetaStable;
-}
-
-export function isStableLike(pool: Poolish): boolean {
-  return isStable(pool) || isMetaStable(pool);
-}
-
-export function isWeighted(pool: Poolish): boolean {
-  return pool.poolType === PoolType.Weighted;
-}
-
-export function isInvestment(pool: Poolish): boolean {
-  return pool.poolType === PoolType.Investment;
-}
-
-export function isWeightedLike(pool: Poolish): boolean {
-  return isWeighted(pool) || isInvestment(pool);
-=======
-type AnyPool = Pool | FullPool | DecoratedPoolWithShares;
 
 export function isStable(poolType: PoolType): boolean {
   return poolType === PoolType.Stable;
@@ -59,7 +33,6 @@
     isInvestment(poolType) ||
     isLiquidityBootstrapping(poolType)
   );
->>>>>>> d4a97522
 }
 
 export function isWeth(pool: Poolish): boolean {
@@ -74,15 +47,10 @@
   );
 }
 
-<<<<<<< HEAD
-export function usePool(pool: Ref<Poolish> | Ref<undefined>) {
-  const isStablePool = computed(() => pool.value && isStable(pool.value));
-=======
 export function usePool(pool: Ref<AnyPool> | Ref<undefined>) {
   const isStablePool = computed(
     () => pool.value && isStable(pool.value.poolType)
   );
->>>>>>> d4a97522
   const isMetaStablePool = computed(
     () => pool.value && isMetaStable(pool.value.poolType)
   );
