import { computed, reactive } from 'vue';
import { useQuery } from 'vue-query';
import { QueryObserverOptions } from 'react-query/core';
import useTokens from '@/composables/useTokens';

import { useStore } from 'vuex';
import { pick } from 'lodash';

import QUERY_KEYS from '@/constants/queryKeys';

import BalancerContracts from '@/services/balancer/contracts/service';
import BalancerSubgraph from '@/services/balancer/subgraph/service';
import { DecoratedPool, FullPool } from '@/services/balancer/subgraph/types';
import { POOLS } from '@/constants/pools';

export default function usePoolQuery(
  id: string,
  options: QueryObserverOptions<FullPool> = {}
) {
  // COMPOSABLES
  const store = useStore();
  const { tokens: allTokens } = useTokens();

  // SERVICES
  const balancerSubgraph = new BalancerSubgraph();
  const balancerContracts = new BalancerContracts();

  // DATA
  const queryKey = QUERY_KEYS.Pools.Current(id);

  // COMPUTED
  const appLoading = computed(() => store.state.app.loading);
  const prices = computed(() => store.state.market.prices);
  const isQueryEnabled = computed(() => !appLoading.value);

  function tokensInjected(pool: DecoratedPool): boolean {
    if (!allTokens.value) return false;

    const allAddresses = Object.keys(allTokens.value);
    return [...pool.tokenAddresses, pool.address].every(address =>
      allAddresses.includes(address)
    );
  }

  // METHODS
  const queryFn = async () => {
    const [pool] = await balancerSubgraph.pools.getDecorated(
      '24h',
      prices.value,
      {
        where: {
          id: id.toLowerCase(),
          totalShares_gt: -1 // Avoid the filtering for low liquidity pools
        }
      }
    );
<<<<<<< HEAD
=======

    if (pool.poolType === 'Stable' && !POOLS.Stable.AllowList.includes(id)) {
      throw new Error('Pool not allowed');
    }

    const tokens = pick(allTokens.value, pool.tokenAddresses);
    const onchainData = await balancerContracts.vault.getPoolData(
      id,
      pool.poolType,
      tokens
    );
>>>>>>> 59049c4d

    if (!tokensInjected(pool)) {
      await store.dispatch('registry/injectTokens', [
        ...pool.tokenAddresses,
        pool.address
      ]);
    }

    const tokens = pick(allTokens.value, pool.tokenAddresses);
    const onchainData = await balancerContracts.vault.getPoolData(
      id,
      pool.poolType,
      tokens
    );

    return { ...pool, onchain: onchainData };
  };

  const queryOptions = reactive({
    enabled: isQueryEnabled,
    ...options
  });

  return useQuery<FullPool>(queryKey, queryFn, queryOptions);
}<|MERGE_RESOLUTION|>--- conflicted
+++ resolved
@@ -54,20 +54,10 @@
         }
       }
     );
-<<<<<<< HEAD
-=======
 
     if (pool.poolType === 'Stable' && !POOLS.Stable.AllowList.includes(id)) {
       throw new Error('Pool not allowed');
     }
-
-    const tokens = pick(allTokens.value, pool.tokenAddresses);
-    const onchainData = await balancerContracts.vault.getPoolData(
-      id,
-      pool.poolType,
-      tokens
-    );
->>>>>>> 59049c4d
 
     if (!tokensInjected(pool)) {
       await store.dispatch('registry/injectTokens', [
