--- conflicted
+++ resolved
@@ -183,11 +183,8 @@
     "unlock": "Ouvrir",
     "unlocking": "Déverrouillage",
     "unwrap": "Déballer",
-<<<<<<< HEAD
     "userBalance": "Solde de l'utilisateur",
-=======
     "usingLiquidity": "Utilisation de {0} liquidités",
->>>>>>> fbb5ddd4
     "v1": "V1",
     "v2": "V2",
     "value": "Valeur",
