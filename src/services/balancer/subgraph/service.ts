--- conflicted
+++ resolved
@@ -3,10 +3,7 @@
 import Pools from './entities/pools';
 import PoolShares from './entities/poolShares';
 import PoolActivities from './entities/poolActivities';
-<<<<<<< HEAD
-=======
 import PoolSnapshots from './entities/poolSnapshots';
->>>>>>> bbf782d7
 
 const NETWORK = process.env.VUE_APP_NETWORK || '1';
 
@@ -16,10 +13,7 @@
   pools: Pools;
   poolShares: PoolShares;
   poolActivities: PoolActivities;
-<<<<<<< HEAD
-=======
   poolSnapshots: PoolSnapshots;
->>>>>>> bbf782d7
 
   constructor(client = new Client(), infuraService = new InfuraService()) {
     this.client = client;
@@ -29,10 +23,7 @@
     this.pools = new Pools(this);
     this.poolShares = new PoolShares(this);
     this.poolActivities = new PoolActivities(this);
-<<<<<<< HEAD
-=======
     this.poolSnapshots = new PoolSnapshots(this);
->>>>>>> bbf782d7
   }
 
   public get blockTime(): number {
