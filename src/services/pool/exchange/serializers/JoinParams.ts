import PoolExchange from '..';
import { encodeJoinStablePool } from '@/lib/utils/balancer/stablePoolEncoding';
import { encodeJoinWeightedPool } from '@/lib/utils/balancer/weightedPoolEncoding';
import { parseUnits } from '@ethersproject/units';
import { BigNumberish } from '@ethersproject/bignumber';
import { isStable } from '@/composables/usePool';

export default class JoinParams {
  private exchange: PoolExchange;
  private isStablePool: boolean;
<<<<<<< HEAD
  private dataEncodeFn: Function;
=======
  private dataEncodeFn: (data: any) => string;
  private fromInternalBalance = false;
>>>>>>> a19a6a1e

  constructor(exchange) {
    this.exchange = exchange;
    this.isStablePool = isStable(exchange.pool);
    this.dataEncodeFn = this.isStablePool
      ? encodeJoinStablePool
      : encodeJoinWeightedPool;
  }

  public serialize(
    account: string,
    amountsIn: string[],
    bptOut: string,
    fromInternalBalance = false
  ): any[] {
    const parsedAmountsIn = this.parseAmounts(amountsIn);
    const parsedBptOut = parseUnits(
      bptOut,
      this.exchange.pool.onchain.decimals
    );
    const txData = this.txData(parsedAmountsIn, parsedBptOut);

    return [
      this.exchange.pool.id,
      account,
      account,
      {
        assets: this.exchange.pool.tokenAddresses,
        maxAmountsIn: parsedAmountsIn,
        userData: txData,
        fromInternalBalance: fromInternalBalance
      }
    ];
  }

  private parseAmounts(amounts: string[]): BigNumberish[] {
    return amounts.map((amount, i) => {
      const token = this.exchange.pool.tokenAddresses[i];
      return parseUnits(
        amount,
        this.exchange.pool.onchain.tokens[token].decimals
      );
    });
  }

  private txData(amountsIn: BigNumberish[], minimumBPT: BigNumberish): string {
    if (this.exchange.pool.onchain.totalSupply === '0') {
      return this.dataEncodeFn({ kind: 'Init', amountsIn });
    } else {
      return this.dataEncodeFn({
        kind: 'ExactTokensInForBPTOut',
        amountsIn,
        minimumBPT
      });
    }
  }
}<|MERGE_RESOLUTION|>--- conflicted
+++ resolved
@@ -8,12 +8,7 @@
 export default class JoinParams {
   private exchange: PoolExchange;
   private isStablePool: boolean;
-<<<<<<< HEAD
-  private dataEncodeFn: Function;
-=======
   private dataEncodeFn: (data: any) => string;
-  private fromInternalBalance = false;
->>>>>>> a19a6a1e
 
   constructor(exchange) {
     this.exchange = exchange;
