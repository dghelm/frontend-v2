<<<<<<< HEAD
<template>
  <div>
    <div class="dark:border-b dark:border-gray-850">
      <div
        class="p-2 flex justify-between text-sm rounded-t-lg dark:bg-gray-900 border dark:border-gray-900 w-full border-b-0"
      >
        <div>{{ $t('send') }}</div>
        <div v-if="tokenInValue > 0" class="text-gray-500">
          {{ fNum(tokenInValue, 'usd') }}
        </div>
      </div>
    </div>
    <BalTextInput
      name="tokenIn"
      :model-value="tokenInAmountInput"
      @input="value => handleInAmountChange(value)"
      type="number"
      :decimal-limit="tokenInDecimals"
      min="0"
      step="any"
      placeholder="0"
      validate-on="input"
      square-top
      prepend-border
    >
      <template v-slot:prepend>
        <div
          class="flex items-center w-28 h-full cursor-pointer"
          @click="openModalSelectToken('input')"
        >
          <BalAsset
            v-if="tokenInAddressInput"
            :address="tokenInAddressInput"
            :size="28"
          />
          <div class="flex flex-col ml-3 w-14 leading-none truncate">
            <BalTooltip v-if="tokenInSymbol.length > 5">
              <template v-slot:activator>
                <span class="font-bold">
                  {{ tokenInSymbol }}
                </span>
              </template>
              <div>
                {{ tokenInSymbol }}
              </div>
            </BalTooltip>
            <span v-else class="font-bold">
              {{ tokenInSymbol }}
            </span>
          </div>
          <BalIcon
            :name="'chevron-down'"
            :size="'sm'"
            class="text-blue-500 group-hover:text-pink-500"
          />
        </div>
      </template>
      <template v-slot:info>
        <div class="cursor-pointer" @click="handleMax">
          {{ $t('balance') }}: {{ fNum(balanceLabel, 'token') }}
        </div>
      </template>
      <template v-slot:append>
        <div class="p-2">
          <BalBtn size="xs" color="white" @click="handleMax">
            {{ $t('max') }}
          </BalBtn>
        </div>
      </template>
    </BalTextInput>
    <div class="flex items-center mb-4">
      <TradePairToggle @toggle="handleSwitchTokens" />
      <div v-if="rateMessage" class="flex-auto ml-4">
        <span
          class="text-sm text-gray-500 cursor-pointer"
          @click="toggleRate"
          v-html="rateMessage"
        />
      </div>
    </div>
    <div class="dark:border-b dark:border-gray-850">
      <div
        class="p-2 flex justify-between text-sm rounded-t-lg dark:bg-gray-900 border dark:border-gray-900 w-full border-b-0"
      >
        <div>{{ $t('receive') }}</div>
        <div v-if="tokenOutValue > 0" class="text-gray-500">
          {{ fNum(tokenOutValue, 'usd') }}
        </div>
      </div>
    </div>
    <BalTextInput
      :name="'tokenOut'"
      :model-value="tokenOutAmountInput"
      @input="value => handleOutAmountChange(value)"
      type="number"
      :decimal-limit="tokenOutDecimals"
      min="0"
      step="any"
      placeholder="0"
      validate-on="input"
      prepend-border
      square-top
    >
      <template v-slot:prepend>
        <div
          class="flex items-center w-28 h-full cursor-pointer"
          @click="openModalSelectToken('output')"
        >
          <BalAsset
            v-if="tokenOutAddressInput"
            :address="tokenOutAddressInput"
            :size="28"
          />
          <div class="flex flex-col ml-3 w-14 leading-none truncate">
            <BalTooltip v-if="tokenOutSymbol.length > 5">
              <template v-slot:activator>
                <span class="font-bold">
                  {{ tokenOutSymbol }}
                </span>
              </template>
              <div>
                {{ tokenOutSymbol }}
              </div>
            </BalTooltip>
            <span v-else class="font-bold">
              {{ tokenOutSymbol }}
            </span>
          </div>
          <BalIcon
            :name="'chevron-down'"
            :size="'sm'"
            class="text-blue-500 group-hover:text-pink-500"
          />
        </div>
      </template>
      <template v-slot:info>
        <div>{{ $t('priceImpact') }}: {{ fNum(priceImpact, 'percent') }}</div>
      </template>
    </BalTextInput>
  </div>
  <teleport to="#modal">
    <SelectTokenModal
      v-if="modalSelectTokenIsOpen"
      :excludedTokens="[tokenInAddressInput, tokenOutAddressInput]"
      @close="modalSelectTokenIsOpen = false"
      @select="handleSelectToken"
      include-ether
    />
  </teleport>
</template>

<script lang="ts">
import { defineComponent, toRefs, computed, ref } from 'vue';

=======
<script setup lang="ts">
import { ref, watchEffect, computed } from 'vue';
import TokenInput from '@/components/inputs/TokenInput/TokenInput.vue';
import TradePairToggle from './TradePairToggle.vue';
import { bnum } from '@/lib/utils';
>>>>>>> f6d2b085
import useNumbers from '@/composables/useNumbers';
import useTokens from '@/composables/useTokens';
import { UseTrading } from '@/composables/trade/useTrading';

/**
 * TYPES
 */
type Props = {
  tokenInAmount: string;
  tokenInAddress: string;
  tokenOutAmount: string;
  tokenOutAddress: string;
  exactIn: boolean;
  priceImpact?: number;
  effectivePriceMessage?: UseTrading['effectivePriceMessage'];
};

/**
 * PROPS & EMITS
 */
const props = defineProps<Props>();

const emit = defineEmits<{
  (e: 'update:tokenInAmount', value: string): void;
  (e: 'update:tokenInAddress', value: string): void;
  (e: 'update:tokenOutAmount', value: string): void;
  (e: 'update:tokenOutAddress', value: string): void;
  (e: 'update:exactIn', value: boolean): void;
  (e: 'amountChange'): void;
}>();

/**
 * COMPOSABLES
 */
const { fNum } = useNumbers();
const { getToken } = useTokens();

/**
 * STATE
 */
const _tokenInAmount = ref<string>('');
const _tokenInAddress = ref<string>('');
const _tokenOutAmount = ref<string>('');
const _tokenOutAddress = ref<string>('');

const isInRate = ref<boolean>(true);

/**
 * COMPUTED
 */
const missingToken = computed(
  () => !_tokenInAddress.value || !_tokenOutAddress.value
);

const missingAmount = computed(
  () => !_tokenInAmount.value || !_tokenOutAmount.value
);

const tokenIn = computed(() => getToken(_tokenInAddress.value));
const tokenOut = computed(() => getToken(_tokenOutAddress.value));

const rateLabel = computed(() => {
  if (missingToken.value || missingAmount.value) return '';

  if (props.effectivePriceMessage)
    return isInRate.value
      ? props.effectivePriceMessage.value.tokenIn
      : props.effectivePriceMessage.value.tokenOut;

  let rate, inSymbol, outSymbol;

  if (isInRate.value) {
    rate = bnum(_tokenOutAmount.value)
      .div(_tokenInAmount.value)
      .toString();
    inSymbol = tokenIn.value.symbol;
    outSymbol = tokenOut.value.symbol;
  } else {
    rate = bnum(_tokenInAmount.value)
      .div(_tokenOutAmount.value)
      .toString();
    inSymbol = tokenOut.value.symbol;
    outSymbol = tokenIn.value.symbol;
  }

  return `1 ${inSymbol} = ${fNum(rate, 'token')} ${outSymbol}`;
});

/**
 * METHODS
 */
function handleInAmountChange(value: string): void {
  emit('update:exactIn', true);
  emit('update:tokenInAmount', value);
  emit('amountChange');
}

function handleOutAmountChange(value: string): void {
  emit('update:exactIn', false);
  emit('update:tokenOutAmount', value);
  emit('amountChange');
}

<<<<<<< HEAD
    const rateMessage = computed(() => {
      const tokenIn = tokens.value[tokenInAddressInput.value];
      const tokenOut = tokens.value[tokenOutAddressInput.value];
      if (!tokenIn || !tokenOut) {
        return '';
      }
      const tokenInAmount = parseFloat(tokenInAmountInput.value);
      const tokenOutAmount = parseFloat(tokenOutAmountInput.value);
      if (!tokenInAmount || !tokenOutAmount) {
        return '';
      }
      if (isInRate.value) {
        const rate = tokenOutAmount / tokenInAmount;
        const message = `1 ${tokenIn.symbol} = ${fNum(rate, 'token')} ${
          tokenOut.symbol
        }`;
        return message;
      } else {
        const rate = tokenInAmount / tokenOutAmount;
        const message = `1 ${tokenOut.symbol} = ${fNum(rate, 'token')} ${
          tokenIn.symbol
        }`;
        return message;
      }
    });
=======
function handleTokenSwitch(): void {
  emit('update:exactIn', !props.exactIn);
  emit('update:tokenInAmount', _tokenOutAmount.value);
  emit('update:tokenInAddress', _tokenOutAddress.value);
  emit('update:tokenOutAmount', _tokenInAmount.value);
  emit('update:tokenOutAddress', _tokenInAddress.value);
  emit('amountChange');
}
>>>>>>> f6d2b085

/**
 * CALLBACKS
 */
watchEffect(() => {
  _tokenInAmount.value = props.tokenInAmount;
  _tokenInAddress.value = props.tokenInAddress;
  _tokenOutAmount.value = props.tokenOutAmount;
  _tokenOutAddress.value = props.tokenOutAddress;
});
</script>

<template>
  <div>
    <TokenInput
      v-model:amount="_tokenInAmount"
      v-model:address="_tokenInAddress"
      name="tokenIn"
      @update:amount="handleInAmountChange"
      @update:address="emit('update:tokenInAddress', $event)"
    />

    <div class="flex items-center my-2">
      <TradePairToggle @toggle="handleTokenSwitch" />
      <div class="h-px mx-2 bg-gray-100 dark:bg-gray-700 flex-grow" />
      <div
        v-if="rateLabel"
        class="flex items-center text-xs text-gray-500 cursor-pointer"
        @click="isInRate = !isInRate"
        v-html="rateLabel"
      />
    </div>

    <TokenInput
      v-model:amount="_tokenOutAmount"
      v-model:address="_tokenOutAddress"
      name="tokenOut"
      :priceImpact="priceImpact"
      @update:amount="handleOutAmountChange"
      @update:address="emit('update:tokenOutAddress', $event)"
      noRules
      noMax
    />
  </div>
</template><|MERGE_RESOLUTION|>--- conflicted
+++ resolved
@@ -1,165 +1,8 @@
-<<<<<<< HEAD
-<template>
-  <div>
-    <div class="dark:border-b dark:border-gray-850">
-      <div
-        class="p-2 flex justify-between text-sm rounded-t-lg dark:bg-gray-900 border dark:border-gray-900 w-full border-b-0"
-      >
-        <div>{{ $t('send') }}</div>
-        <div v-if="tokenInValue > 0" class="text-gray-500">
-          {{ fNum(tokenInValue, 'usd') }}
-        </div>
-      </div>
-    </div>
-    <BalTextInput
-      name="tokenIn"
-      :model-value="tokenInAmountInput"
-      @input="value => handleInAmountChange(value)"
-      type="number"
-      :decimal-limit="tokenInDecimals"
-      min="0"
-      step="any"
-      placeholder="0"
-      validate-on="input"
-      square-top
-      prepend-border
-    >
-      <template v-slot:prepend>
-        <div
-          class="flex items-center w-28 h-full cursor-pointer"
-          @click="openModalSelectToken('input')"
-        >
-          <BalAsset
-            v-if="tokenInAddressInput"
-            :address="tokenInAddressInput"
-            :size="28"
-          />
-          <div class="flex flex-col ml-3 w-14 leading-none truncate">
-            <BalTooltip v-if="tokenInSymbol.length > 5">
-              <template v-slot:activator>
-                <span class="font-bold">
-                  {{ tokenInSymbol }}
-                </span>
-              </template>
-              <div>
-                {{ tokenInSymbol }}
-              </div>
-            </BalTooltip>
-            <span v-else class="font-bold">
-              {{ tokenInSymbol }}
-            </span>
-          </div>
-          <BalIcon
-            :name="'chevron-down'"
-            :size="'sm'"
-            class="text-blue-500 group-hover:text-pink-500"
-          />
-        </div>
-      </template>
-      <template v-slot:info>
-        <div class="cursor-pointer" @click="handleMax">
-          {{ $t('balance') }}: {{ fNum(balanceLabel, 'token') }}
-        </div>
-      </template>
-      <template v-slot:append>
-        <div class="p-2">
-          <BalBtn size="xs" color="white" @click="handleMax">
-            {{ $t('max') }}
-          </BalBtn>
-        </div>
-      </template>
-    </BalTextInput>
-    <div class="flex items-center mb-4">
-      <TradePairToggle @toggle="handleSwitchTokens" />
-      <div v-if="rateMessage" class="flex-auto ml-4">
-        <span
-          class="text-sm text-gray-500 cursor-pointer"
-          @click="toggleRate"
-          v-html="rateMessage"
-        />
-      </div>
-    </div>
-    <div class="dark:border-b dark:border-gray-850">
-      <div
-        class="p-2 flex justify-between text-sm rounded-t-lg dark:bg-gray-900 border dark:border-gray-900 w-full border-b-0"
-      >
-        <div>{{ $t('receive') }}</div>
-        <div v-if="tokenOutValue > 0" class="text-gray-500">
-          {{ fNum(tokenOutValue, 'usd') }}
-        </div>
-      </div>
-    </div>
-    <BalTextInput
-      :name="'tokenOut'"
-      :model-value="tokenOutAmountInput"
-      @input="value => handleOutAmountChange(value)"
-      type="number"
-      :decimal-limit="tokenOutDecimals"
-      min="0"
-      step="any"
-      placeholder="0"
-      validate-on="input"
-      prepend-border
-      square-top
-    >
-      <template v-slot:prepend>
-        <div
-          class="flex items-center w-28 h-full cursor-pointer"
-          @click="openModalSelectToken('output')"
-        >
-          <BalAsset
-            v-if="tokenOutAddressInput"
-            :address="tokenOutAddressInput"
-            :size="28"
-          />
-          <div class="flex flex-col ml-3 w-14 leading-none truncate">
-            <BalTooltip v-if="tokenOutSymbol.length > 5">
-              <template v-slot:activator>
-                <span class="font-bold">
-                  {{ tokenOutSymbol }}
-                </span>
-              </template>
-              <div>
-                {{ tokenOutSymbol }}
-              </div>
-            </BalTooltip>
-            <span v-else class="font-bold">
-              {{ tokenOutSymbol }}
-            </span>
-          </div>
-          <BalIcon
-            :name="'chevron-down'"
-            :size="'sm'"
-            class="text-blue-500 group-hover:text-pink-500"
-          />
-        </div>
-      </template>
-      <template v-slot:info>
-        <div>{{ $t('priceImpact') }}: {{ fNum(priceImpact, 'percent') }}</div>
-      </template>
-    </BalTextInput>
-  </div>
-  <teleport to="#modal">
-    <SelectTokenModal
-      v-if="modalSelectTokenIsOpen"
-      :excludedTokens="[tokenInAddressInput, tokenOutAddressInput]"
-      @close="modalSelectTokenIsOpen = false"
-      @select="handleSelectToken"
-      include-ether
-    />
-  </teleport>
-</template>
-
-<script lang="ts">
-import { defineComponent, toRefs, computed, ref } from 'vue';
-
-=======
 <script setup lang="ts">
 import { ref, watchEffect, computed } from 'vue';
 import TokenInput from '@/components/inputs/TokenInput/TokenInput.vue';
 import TradePairToggle from './TradePairToggle.vue';
 import { bnum } from '@/lib/utils';
->>>>>>> f6d2b085
 import useNumbers from '@/composables/useNumbers';
 import useTokens from '@/composables/useTokens';
 import { UseTrading } from '@/composables/trade/useTrading';
@@ -263,33 +106,6 @@
   emit('amountChange');
 }
 
-<<<<<<< HEAD
-    const rateMessage = computed(() => {
-      const tokenIn = tokens.value[tokenInAddressInput.value];
-      const tokenOut = tokens.value[tokenOutAddressInput.value];
-      if (!tokenIn || !tokenOut) {
-        return '';
-      }
-      const tokenInAmount = parseFloat(tokenInAmountInput.value);
-      const tokenOutAmount = parseFloat(tokenOutAmountInput.value);
-      if (!tokenInAmount || !tokenOutAmount) {
-        return '';
-      }
-      if (isInRate.value) {
-        const rate = tokenOutAmount / tokenInAmount;
-        const message = `1 ${tokenIn.symbol} = ${fNum(rate, 'token')} ${
-          tokenOut.symbol
-        }`;
-        return message;
-      } else {
-        const rate = tokenInAmount / tokenOutAmount;
-        const message = `1 ${tokenOut.symbol} = ${fNum(rate, 'token')} ${
-          tokenIn.symbol
-        }`;
-        return message;
-      }
-    });
-=======
 function handleTokenSwitch(): void {
   emit('update:exactIn', !props.exactIn);
   emit('update:tokenInAmount', _tokenOutAmount.value);
@@ -298,7 +114,6 @@
   emit('update:tokenOutAddress', _tokenInAddress.value);
   emit('amountChange');
 }
->>>>>>> f6d2b085
 
 /**
  * CALLBACKS
