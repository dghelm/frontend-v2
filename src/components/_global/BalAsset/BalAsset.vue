--- conflicted
+++ resolved
@@ -17,10 +17,7 @@
 <script>
 import { defineComponent, toRefs, ref, computed, watch } from 'vue';
 import useTokens from '@/composables/useTokens';
-<<<<<<< HEAD
 import Avatar from '../../images/Avatar.vue';
-=======
->>>>>>> 202b022e
 
 export default defineComponent({
   name: 'BalAsset',
@@ -39,10 +36,6 @@
       default: 24
     }
   },
-<<<<<<< HEAD
-
-=======
->>>>>>> 202b022e
   setup(props) {
     // COMPOSABLES
     const { allTokensIncludeEth } = useTokens();
