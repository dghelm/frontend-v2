<template>
  <BalForm ref="investForm" @on-submit="submit">
    <FormTypeToggle
      v-model="investType"
      :form-types="formTypes"
      :missing-prices="missingPrices"
      :has-zero-balance="hasZeroBalance"
      :loading="loading"
    />

    <template v-if="isProportional">
      <div class="p-4 border-t">
        <div class="border rounded-lg shadow-inner p-2">
          <div
            class="flex items-center justify-between mb-3 text-sm text-gray-600"
          >
            <span v-text="$t('amountToInvest')" />
            <span>{{ propPercentage }}%</span>
          </div>
          <div class="flex items-end">
            <span
              class="mr-2 text-lg font-medium w-1/2 break-words leading-none"
              :title="total"
            >
              {{ missingPrices ? '-' : total }}
            </span>
            <BalRangeInput
              class="w-1/2"
              v-model="range"
              :max="1000"
              :interval="1"
              :min="0"
              tooltip="none"
              :disabled="loading"
            />
          </div>
        </div>
      </div>

      <div
        :class="[
          'px-4 py-3 bg-gray-50 border-b',
          hasZeroBalance ? '' : 'border-t'
        ]"
      >
        <div
          v-for="(token, i) in pool.tokens"
          :key="token"
          class="py-3 last:mb-0"
        >
          <div class="flex items-center justify-between">
            <div class="flex items-center w-1/2">
              <BalAsset :address="token" class="mr-2" />
              <div class="flex flex-col w-3/4 leading-none">
                <span
                  class="break-words"
                  :title="
                    `${fNum(amounts[i], 'token')} ${allTokens[token].symbol}`
                  "
                >
                  {{ fNum(amounts[i], 'token') }} {{ allTokens[token].symbol }}
                </span>
                <span
                  class="text-xs text-gray-400 break-words"
                  :title="`${formatBalance(i)} balance`"
                >
                  {{ $t('balance') }}: {{ formatBalance(i) }}
                </span>
              </div>
            </div>
            <div class="flex flex-col w-1/2 leading-none text-right pl-2">
              <span class="break-words" :title="fNum(amountUSD(i), 'usd')">
                {{ fNum(amountUSD(i), 'usd') }}
              </span>
              <span class="text-xs text-gray-400">
                {{ fNum(tokenWeights[i]) }}%
              </span>
            </div>
          </div>
        </div>
      </div>
    </template>

    <div
      v-else
      :class="[
        'px-4 pt-6 bg-gray-50 border-b',
        hasZeroBalance ? '' : 'border-t'
      ]"
    >
      <BalTextInput
        v-for="(token, i) in pool.tokens"
        :key="token"
        :name="token"
        v-model="amounts[i]"
        v-model:isValid="validInputs[i]"
        :rules="amountRules(i)"
        type="number"
        min="0"
        step="any"
        placeholder="0"
        :disabled="loading"
        validate-on="input"
        prepend-border
        append-shadow
      >
        <template v-slot:prepend>
          <div class="flex items-center h-full w-24">
            <BalAsset :address="token" />
            <div class="flex flex-col ml-3">
              <span class="font-medium text-sm leading-none w-14 truncate">
                {{ allTokens[token].symbol }}
              </span>
              <span class="leading-none text-xs mt-1 text-gray-500">
                {{ fNum(tokenWeights[i]) }}%
              </span>
            </div>
          </div>
        </template>
        <template v-slot:info>
          <div
            class="cursor-pointer"
            @click.prevent="amounts[i] = tokenBalance(i)"
          >
            {{ $t('balance') }}: {{ formatBalance(i) }}
          </div>
        </template>
        <template v-slot:append>
          <div class="p-2">
            <BalBtn
              size="xs"
              color="white"
              @click.prevent="amounts[i] = tokenBalance(i).toString()"
            >
              {{ $t('max') }}
            </BalBtn>
          </div>
        </template>
      </BalTextInput>
    </div>

    <div class="p-4">
      <BalBtn
        v-if="!isAuthenticated"
        :label="$t('connectWallet')"
        block
        @click.prevent="connectWallet"
      />
      <template v-else>
<<<<<<< HEAD
        <BalCheckbox
          v-model="includeUserBalance"
          name="includeUserBalance"
          size="sm"
          label="Include User Balance"
        />
        <div :class="['flex items-center text-sm mb-4', priceImpactClasses]">
=======
        <div :class="['flex items-center text-sm mb-4', priceImpactClasses]" @click.prevent>
>>>>>>> fcd13a78
          <span
            >{{ $t('priceImpact') }}: {{ fNum(priceImpact, 'percent') }}</span
          >
          <BalTooltip>
            <template v-slot:activator>
              <BalIcon
                v-if="priceImpact >= 0.01"
                name="alert-triangle"
                size="xs"
                class="ml-1"
              />
              <BalIcon
                v-else
                name="info"
                size="xs"
                class="text-gray-400 -mb-px ml-2"
              />
            </template>
            <div v-html="$t('customAmountsTip')" class="w-52" />
          </BalTooltip>
        </div>
        <BalBtn
          v-if="requireApproval"
          :label="$t('approveTokens')"
          :loading="approving"
          :loading-label="$t('approving')"
          :disabled="!hasAmounts || !hasValidInputs"
          block
          @click.prevent="approveAllowances"
        />
        <template v-else>
          <BalCheckbox
            v-if="priceImpact >= 0.01"
            v-model="highPiAccepted"
            :rules="[isRequired(this.$t('priceImpactCheckbox'))]"
            name="highPiAccepted"
            class="text-gray-500 mb-8"
            size="sm"
            :label="$t('priceImpactAccept')"
          />
          <BalBtn
            type="submit"
            :loading-label="$t('confirming')"
            color="gradient"
            :disabled="!hasAmounts || !hasValidInputs"
            :loading="loading"
            block
          >
            {{ $t('invest') }}
            {{ missingPrices || total.length > 15 ? '' : total }}
          </BalBtn>
        </template>
      </template>
    </div>
  </BalForm>
</template>

<script lang="ts">
import {
  defineComponent,
  computed,
  watch,
  onMounted,
  reactive,
  toRefs,
  ref,
  PropType
} from 'vue';
import { FormRef } from '@/types';
import {
  isPositive,
  isLessThanOrEqualTo,
  isRequired
} from '@/utils/validations';
import { useStore } from 'vuex';
import { useI18n } from 'vue-i18n';
import { TransactionData } from 'bnc-notify';
import { formatUnits } from '@ethersproject/units';
import isEqual from 'lodash/isEqual';

import useAuth from '@/composables/useAuth';
import useTokenApprovals from '@/composables/pools/useTokenApprovals';
import useNumbers from '@/composables/useNumbers';
import useNotify from '@/composables/useNotify';
import useSlippage from '@/composables/useSlippage';
import useWeb3 from '@/composables/useWeb3';
import useTokens from '@/composables/useTokens';

import PoolExchange from '@/services/pool/exchange';
import PoolCalculator from '@/services/pool/calculator';
import { bnum } from '@/utils';
import FormTypeToggle from './shared/FormTypeToggle.vue';
import { Pool } from '@/utils/balancer/types';

export enum FormTypes {
  proportional = 'proportional',
  custom = 'custom'
}

export default defineComponent({
  name: 'InvestForm',

  components: {
    FormTypeToggle
  },

  emits: ['success'],

  props: {
    pool: { type: Object as PropType<Pool>, required: true },
    missingPrices: { type: Boolean, default: false }
  },

  setup(props, { emit }) {
    const data = reactive({
      investForm: {} as FormRef,
      investType: FormTypes.proportional as FormTypes,
      loading: false,
      amounts: [] as string[],
      propMax: [] as string[],
      validInputs: [] as boolean[],
      propToken: 0,
      range: 1000,
      highPiAccepted: false,
      includeUserBalance: false,
      userBalances: [] as number[]
    });

    // COMPOSABLES
    const store = useStore();
    const { isAuthenticated } = useAuth();
    const { account, userNetwork } = useWeb3();
    const { fNum, toFiat } = useNumbers();
    const { t } = useI18n();
    const { txListener } = useNotify();
    const { minusSlippage } = useSlippage();
    const { allTokens } = useTokens();

    const { amounts } = toRefs(data);

    const {
      requiredAllowances,
      approveAllowances,
      approving,
      approvedAll
    } = useTokenApprovals(props.pool.tokens, amounts);

    // SERVICES
    const poolExchange = new PoolExchange(
      props.pool,
      userNetwork.value.key,
      allTokens.value
    );

    const poolCalculator = new PoolCalculator(
      props.pool,
      allTokens.value,
      'join'
    );

    // COMPUTED
    const tokenWeights = computed(() => props.pool.weightsPercent);

    const hasAmounts = computed(() => {
      const amountSum = fullAmounts.value
        .map(amount => parseFloat(amount))
        .reduce((a, b) => a + b, 0);
      return amountSum > 0;
    });

    const hasValidInputs = computed(() => {
      return data.validInputs.every(validInput => validInput === true);
    });

    const balances = computed(() => {
      return props.pool.tokens.map(token => allTokens.value[token].balance);
    });

    const hasZeroBalance = computed(() => {
      return balances.value.map(b => Number(b)).includes(0);
    });

    const total = computed(() => {
      const total = props.pool.tokens
        .map((_, i) => amountUSD(i))
        .reduce((a, b) => a + b, 0);

      if (total < 0) return fNum(0, 'usd');
      return fNum(total, 'usd');
    });

    const requireApproval = computed(() => {
      if (!hasAmounts.value) return false;
      if (approvedAll.value) return false;
      return requiredAllowances.value.length > 0;
    });

    const isProportional = computed(() => {
      return data.investType === FormTypes.proportional;
    });

    const propPercentage = computed(() => {
      const currentAmount = fullAmounts.value[data.propToken];
      const maxAmount = tokenBalance(data.propToken);

      if (currentAmount === '0') return 0;
      return Math.ceil((Number(currentAmount) / maxAmount) * 100);
    });

    const fullAmounts = computed(() => {
      return props.pool.tokens.map((_, i) => {
        return data.amounts[i] || '0';
      });
    });

    const propMaxUSD = computed(() => {
      const total = props.pool.tokens
        .map((token, i) => toFiat(Number(data.propMax[i]), token))
        .reduce((a, b) => a + b, 0);

      return fNum(total, 'usd');
    });

    const balanceMaxUSD = computed(() => {
      const total = props.pool.tokens
        .map((token, i) => toFiat(balances.value[i], token))
        .reduce((a, b) => a + b, 0);

      return fNum(total, 'usd');
    });

    const priceImpact = computed(() => {
      if (isProportional.value || !hasAmounts.value) return 0;
      return poolCalculator.priceImpact(fullAmounts.value).toNumber();
    });

    const priceImpactClasses = computed(() => {
      return {
        'text-red-500 font-medium': priceImpact.value >= 0.01,
        'text-gray-500 font-normal': priceImpact.value < 0.01
      };
    });

    const minBptOut = computed(() => {
      const poolDecimals = allTokens.value[props.pool.address].decimals;
      let bptOut = poolCalculator
        .exactTokensInForBPTOut(fullAmounts.value)
        .toString();
      bptOut = formatUnits(bptOut, poolDecimals);

      return minusSlippage(bptOut, poolDecimals);
    });

    const formTypes = ref([
      {
        label: t('noPriceImpact'),
        max: propMaxUSD,
        value: FormTypes.proportional,
        tooltip: t('noPriceImpactTip')
      },
      {
        label: t('customAmounts'),
        max: balanceMaxUSD,
        value: FormTypes.custom,
        tooltip: t('customAmountsTip')
      }
    ]);

    // METHODS
    function tokenBalance(index) {
      let balance = allTokens.value[props.pool.tokens[index]]?.balance || 0;
      if (data.includeUserBalance && data.userBalances[index] > 0) {
        const decimals = props.pool.tokens.map(
          token => allTokens.value[token].decimals
        );
        const units = bnum(
          formatUnits(data.userBalances[index], decimals[index])
        );
        balance = bnum(balance).plus(units);
      }

      return balance;
    }

    async function getUserBalances() {
      const addresses = props.pool.tokens.map(
        token => allTokens.value[token].address
      );
      data.userBalances = await poolExchange.getUserBalance(
        account.value,
        addresses
      );
    }

    function tokenDecimals(index) {
      return allTokens.value[props.pool.tokens[index]].decimals;
    }

    function amountUSD(index) {
      const amount = fullAmounts.value[index] || 0;
      const token = props.pool.tokens[index].toLowerCase();
      return toFiat(amount, token);
    }

    function formatBalance(index) {
      return fNum(tokenBalance(index), 'token');
    }

    function amountRules(index) {
      return isAuthenticated.value
        ? [
            isPositive(),
            isLessThanOrEqualTo(tokenBalance(index), t('exceedsBalance'))
          ]
        : [isPositive()];
    }

    function connectWallet() {
      store.commit('web3/setAccountModal', true);
    }

    async function setPropMax() {
      const { send, fixedToken } = poolCalculator.propMax();
      data.propMax = [...send];
      data.propToken = fixedToken;
    }

    function resetSlider() {
      data.amounts = [...data.propMax];
      data.range = 1000;
    }

    function setPropAmountsFor(range) {
      const fractionBasisPoints = (range / 1000) * 10000;
      const amount = bnum(balances.value[data.propToken])
        .times(fractionBasisPoints)
        .div(10000)
        .precision(tokenDecimals(data.propToken));
      const { send } = poolCalculator.propAmountsGiven(
        amount.toString(),
        data.propToken,
        'send'
      );
      data.amounts = send;
    }

    // Legacy function for sense check against JS calculation of BPT out
    // Left here so numbers can be debugged in conosle
    // Talk to Fernando to see if still needed
    async function calcMinBptOut(): Promise<void> {
      const poolDecimals = allTokens.value[props.pool.address].decimals;
      let { bptOut } = await poolExchange.queryJoin(
        account.value,
        fullAmounts.value
      );
      bptOut = formatUnits(bptOut.toString(), poolDecimals);
      console.log('bptOut (queryJoin)', minusSlippage(bptOut, poolDecimals));
      console.log('bptOut (JS)', minBptOut.value);
    }

    async function submit(): Promise<void> {
      if (!data.investForm.validate()) return;
      try {
        data.loading = true;
        await calcMinBptOut();
        const tx = await poolExchange.join(
          account.value,
          fullAmounts.value,
          minBptOut.value,
          data.includeUserBalance
        );
        console.log('Receipt', tx);
        txListener(tx.hash, {
          onTxConfirmed: (tx: TransactionData) => {
            emit('success', tx);
            data.amounts = [];
            data.loading = false;
          },
          onTxCancel: () => {
            data.loading = false;
          },
          onTxFailed: () => {
            data.loading = false;
          }
        });
      } catch (error) {
        console.error(error);
        data.loading = false;
      }
    }

    watch(allTokens, newTokens => poolCalculator.setAllTokens(newTokens));

    watch(
      () => props.pool.tokenBalances,
      (newBalances, oldBalances) => {
        poolCalculator.setPool(props.pool);
        const _newBalances = newBalances.map(b => b.toString());
        const _oldBalances = oldBalances.map(b => b.toString());
        const balancesChanged = !isEqual(_newBalances, _oldBalances);
        if (balancesChanged) {
          setPropMax();
          if (isProportional.value) setPropAmountsFor(data.range);
        }
        getUserBalances();
      }
    );

    watch(balances, (newBalances, oldBalances) => {
      const balancesChanged = !isEqual(newBalances, oldBalances);
      if (balancesChanged) {
        setPropMax();
        if (isProportional.value) setPropAmountsFor(data.range);
      }
    });

    watch(
      () => data.investType,
      newType => {
        if (newType === FormTypes.proportional) {
          setPropMax();
          resetSlider();
        }
      }
    );

    watch(
      () => data.range,
      newVal => {
        setPropAmountsFor(newVal);
      }
    );

    watch(isAuthenticated, isAuth => {
      if (!isAuth) {
        data.amounts = [];
        data.propMax = [];
      }
    });

    watch(account, () => {
      if (hasZeroBalance.value) {
        data.investType = FormTypes.custom;
      } else {
        setPropMax();
        resetSlider();
      }
    });

    onMounted(() => {
      if (hasZeroBalance.value) {
        data.investType = FormTypes.custom;
      } else {
        setPropMax();
        resetSlider();
      }
    });

    return {
      // data
      ...toRefs(data),
      // computed
      allTokens,
      hasValidInputs,
      hasAmounts,
      approving,
      requireApproval,
      tokenWeights,
      tokenBalance,
      amountRules,
      total,
      isAuthenticated,
      connectWallet,
      formatBalance,
      isProportional,
      propPercentage,
      priceImpact,
      priceImpactClasses,
      amountUSD,
      formTypes,
      isRequired,
      hasZeroBalance,
      // methods
      submit,
      approveAllowances,
      fNum
    };
  }
});
</script><|MERGE_RESOLUTION|>--- conflicted
+++ resolved
@@ -147,17 +147,16 @@
         @click.prevent="connectWallet"
       />
       <template v-else>
-<<<<<<< HEAD
         <BalCheckbox
           v-model="includeUserBalance"
           name="includeUserBalance"
           size="sm"
           label="Include User Balance"
         />
-        <div :class="['flex items-center text-sm mb-4', priceImpactClasses]">
-=======
-        <div :class="['flex items-center text-sm mb-4', priceImpactClasses]" @click.prevent>
->>>>>>> fcd13a78
+        <div
+          :class="['flex items-center text-sm mb-4', priceImpactClasses]"
+          @click.prevent
+        >
           <span
             >{{ $t('priceImpact') }}: {{ fNum(priceImpact, 'percent') }}</span
           >
