--- conflicted
+++ resolved
@@ -483,15 +483,14 @@
     ]);
 
     // METHODS
-<<<<<<< HEAD
-    function tokenBalance(index) {
+    function tokenBalance(index: number): string {
       let balance =
-        allTokens.value[props.pool.tokenAddresses[index]]?.balance || 0;
+        tokens.value[props.pool.tokenAddresses[index]]?.balance || '0';
       if (data.includeUserBalance && data.userBalances[index] > 0) {
         const units = bnum(
           formatUnits(
             data.userBalances[index],
-            allTokens.value[props.pool.tokenAddresses[index]].decimals
+            tokens.value[props.pool.tokenAddresses[index]].decimals
           )
         );
         balance = bnum(balance)
@@ -504,14 +503,10 @@
 
     async function getUserBalances() {
       data.userBalances = await poolExchange.value.getUserBalance(
+        getProvider(),
         account.value,
         props.pool.tokenAddresses
       );
-      //return allTokens.value[props.pool.tokenAddresses[index]]?.balance || 0;
-=======
-    function tokenBalance(index: number): string {
-      return tokens.value[props.pool.tokenAddresses[index]]?.balance || '0';
->>>>>>> 8d65c481
     }
 
     function tokenDecimals(index) {
@@ -643,6 +638,7 @@
 
     watch(tokens, newTokens => {
       poolCalculator.setAllTokens(newTokens);
+      getUserBalances();
     });
 
     watch(
@@ -654,7 +650,6 @@
           setPropMax();
           if (isProportional.value) setPropAmountsFor(data.range);
         }
-        getUserBalances();
       }
     );
 
