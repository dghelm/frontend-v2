--- conflicted
+++ resolved
@@ -41,16 +41,7 @@
       contractAddresses: Ref<string[]>,
       tokens: Ref<string[]>
     ) => ['account', 'allowances', { account, contractAddresses, tokens }],
-<<<<<<< HEAD
-    RelayerApprovals: (account: Ref<string>, relayer: Ref<string>) => [
-      'account',
-      'relayer',
-      { account, relayer }
-    ],
-    Profile: (account: Ref<string>, userNetwork: Ref<Config>) => [
-=======
     Profile: (account: Ref<string>, chainId: Ref<number | undefined>) => [
->>>>>>> 67f6080d
       'account',
       'profile',
       { account, chainId }
